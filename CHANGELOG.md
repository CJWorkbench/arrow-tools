<<<<<<< HEAD
v0.0.6 - 2020-02-21
-------------------

* Upgrade to pyarrow 0.16.0
=======
v0.0.6 - 2019-12-09
-------------------

* `json-to-arrow`: avoid segfault in some --max-bytes-total cases.
>>>>>>> ddc1a664

v0.0.5 - 2019-12-06
-------------------

* `arrow-validate --check-column-name-control-characters`: allow non-ASCII

v0.0.4 - 2019-12-05
-------------------

* `arrow-validate`: emit a parseable description when an Arrow file does not
  meet expectations.

v0.0.3 - 2019-12-02
-------------------

* `csv-to-arrow`: emit empty string, not null, when last value of a CSV is
  empty and there is no newline after it.

v0.0.2 - 2019-11-30
-------------------

* New, experimental `json-to-arrow`

v0.0.1 - 2019-11-25
-------------------

* Initial release, with `csv-to-arrow`<|MERGE_RESOLUTION|>--- conflicted
+++ resolved
@@ -1,14 +1,12 @@
-<<<<<<< HEAD
-v0.0.6 - 2020-02-21
+v0.0.7 - 2020-02-21
 -------------------
 
 * Upgrade to pyarrow 0.16.0
-=======
+
 v0.0.6 - 2019-12-09
 -------------------
 
 * `json-to-arrow`: avoid segfault in some --max-bytes-total cases.
->>>>>>> ddc1a664
 
 v0.0.5 - 2019-12-06
 -------------------
